--- conflicted
+++ resolved
@@ -67,11 +67,7 @@
           sudo ${{env.PY}} get-pip.py
           ${{env.PY}} -m pip install mock==3.0.5
         working-directory: /tmp
-<<<<<<< HEAD
-      - run: rm config.json
-=======
       - run: rm config.json -f
->>>>>>> 1e351642
       - name: run unit tests
         run: ${{env.PY}} -m unittest discover tests -v
         env:
