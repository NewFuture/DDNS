--- conflicted
+++ resolved
@@ -176,11 +176,7 @@
 | :----: | :----------------: | :------: | :---------: | :----------------: | ---------------------------------------------------------------------------------------------------------------------------------------------------------------------------------------- |
 |   id   |       string       |    √     |     无      |    api 访问 ID     | Cloudflare 为邮箱（使用 Token 时留空）<br>HE.net 可留空<br>华为云为 Access Key ID (AK)                                                                                                   |
 | token  |       string       |    √     |     无      |   api 授权 token   | 部分平台叫 secret key，**反馈粘贴时删除**                                                                                                                                                |
-<<<<<<< HEAD
-|  dns   |       string       |    No    | `"dnspod"`  |     dns 服务商     | 阿里 DNS 为 `alidns`，阿里ESA为 `aliesa`，Cloudflare 为 `cloudflare`，dns.com 为 `dnscom`，DNSPOD 国内为 `dnspod`，DNSPOD 国际为 `dnspod_com`，HE.net 为 `he`，华为云为 `huaweidns`，腾讯云为 `tencentcloud`，自定义回调为 `callback`。部分服务商有[详细配置文档](doc/providers/) |
-=======
-|  dns   |       string       |    No    | `"dnspod"`  |     dns 服务商     | 阿里 DNS 为 `alidns`，Cloudflare 为 `cloudflare`，dns.com 为 `dnscom`，DNSPOD 国内为 `dnspod`，DNSPOD 国际为 `dnspod_com`，HE.net 为 `he`，华为云为 `huaweidns`，腾讯云为 `tencentcloud`，No-IP 为 `noip`，自定义回调为 `callback`。部分服务商有[详细配置文档](doc/providers/) |
->>>>>>> 492e4fbf
+|  dns   |       string       |    No    | `"dnspod"`  |     dns 服务商     | 阿里 DNS 为 `alidns`，阿里ESA为 `aliesa`，Cloudflare 为 `cloudflare`，dns.com 为 `dnscom`，DNSPOD 国内为 `dnspod`，DNSPOD 国际为 `dnspod_com`，HE.net 为 `he`，华为云为 `huaweidns`，腾讯云为 `tencentcloud`，No-IP 为 `noip`，自定义回调为 `callback`。部分服务商有[详细配置文档](doc/providers/) |
 |  ipv4  |       array        |    No    |    `[]`     |   ipv4 域名列表    | 为 `[]` 时，不会获取和更新 IPv4 地址                                                                                                                                                     |
 |  ipv6  |       array        |    No    |    `[]`     |   ipv6 域名列表    | 为 `[]` 时，不会获取和更新 IPv6 地址                                                                                                                                                     |
 | index4 | string\|int\|array |    No    | `"default"` |   ipv4 获取方式    | 可设置 `网卡`、`内网`、`公网`、`正则` 等方式                                                                                                                                             |
@@ -229,11 +225,7 @@
   "$schema": "https://ddns.newfuture.cc/schema/v4.0.json",
   "id": "12345",
   "token": "mytokenkey",
-<<<<<<< HEAD
-  "dns": "dnspod 或 dnspod_com 或 alidns 或 aliesa 或 dnscom 或 cloudflare 或 he 或 huaweidns 或 tencentcloud 或 callback",
-=======
-  "dns": "dnspod 或 dnspod_com 或 alidns 或 dnscom 或 cloudflare 或 he 或 huaweidns 或 tencentcloud 或 noip 或 callback",
->>>>>>> 492e4fbf
+  "dns": "dnspod 或 dnspod_com 或 alidns 或 aliesa 或 dnscom 或 cloudflare 或 he 或 huaweidns 或 tencentcloud 或 noip 或 callback",
   "ipv4": ["ddns.newfuture.cc", "ipv4.ddns.newfuture.cc"],
   "ipv6": ["ddns.newfuture.cc", "ipv6.ddns.newfuture.cc"],
   "index4": 0,
