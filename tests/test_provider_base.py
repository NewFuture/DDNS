#!/usr/bin/env python
# coding=utf-8
"""
BaseProvider 单元测试
支持 Python 2.7 和 Python 3
"""

from base_test import BaseProviderTestCase, unittest
from ddns.provider._base import BaseProvider, encode_params


class _TestProvider(BaseProvider):
    """测试用的具体Provider实现"""

    endpoint = "https://api.example.com"

    def __init__(self, auth_id="test_id", auth_token="test_token_123456789", **options):
        super(_TestProvider, self).__init__(auth_id, auth_token, **options)
        self._test_zone_data = {"example.com": "zone123", "test.com": "zone456"}
        self._test_records = {}

    def _query_zone_id(self, domain):
        return self._test_zone_data.get(domain)

    def _query_record(self, zone_id, subdomain, main_domain, record_type, line=None, extra=None):
        key = "{}-{}-{}".format(zone_id, subdomain, record_type)
        return self._test_records.get(key)

    def _create_record(self, zone_id, subdomain, main_domain, value, record_type, ttl=None, line=None, extra=None):
        key = "{}-{}-{}".format(zone_id, subdomain, record_type)
        self._test_records[key] = {"id": "rec123", "name": subdomain, "value": value, "type": record_type}
        return True

    def _update_record(self, zone_id, old_record, value, record_type, ttl=None, line=None, extra=None):
        old_record["value"] = value
        return True


class TestBaseProvider(BaseProviderTestCase):
    """BaseProvider 测试类"""

    def setUp(self):
        """测试初始化"""
        super(TestBaseProvider, self).setUp()
        self.provider = _TestProvider()

    def test_init_success(self):
        """测试正常初始化"""
        provider = _TestProvider("test_id", "test_token")
        self.assertEqual(provider.auth_id, "test_id")
        self.assertEqual(provider.auth_token, "test_token")
        self.assertIsNotNone(provider.logger)
        self.assertEqual(provider._proxy, [None])  # proxy 初始化为 [None]
        self.assertEqual(provider._zone_map, {})

    def test_validate_missing_id(self):
        """测试缺少auth_id的验证"""
        with self.assertRaises(ValueError) as cm:
            _TestProvider("", "token")
        self.assertIn("id must be configured", str(cm.exception))

    def test_validate_missing_token(self):
        """测试缺少auth_token的验证"""
        with self.assertRaises(ValueError) as cm:
            _TestProvider("id", "")
        self.assertIn("token must be configured", str(cm.exception))

    def test_init_with_endpoint_override(self):
        """测试使用endpoint参数覆盖默认API"""
        custom_endpoint = "https://custom.api.com"
        provider = _TestProvider("test_id", "test_token", endpoint=custom_endpoint)
        self.assertEqual(provider.API, custom_endpoint)
        self.assertEqual(provider.auth_id, "test_id")
        self.assertEqual(provider.auth_token, "test_token")

    def test_init_without_endpoint_uses_default(self):
        """测试不提供endpoint时使用默认API"""
        provider = _TestProvider("test_id", "test_token")
        self.assertEqual(provider.API, "https://api.example.com")  # 使用类级别的默认值
        self.assertEqual(provider.auth_id, "test_id")
        self.assertEqual(provider.auth_token, "test_token")

    def test_init_with_empty_endpoint_ignored(self):
        """测试空endpoint参数被忽略"""
        provider = _TestProvider("test_id", "test_token", endpoint="")
        self.assertEqual(provider.API, "https://api.example.com")  # 使用类级别的默认值

        provider = _TestProvider("test_id", "test_token", endpoint=None)
        self.assertEqual(provider.API, "https://api.example.com")  # 使用类级别的默认值

    def test_user_agent_exists_and_format(self):
        """测试user_agent存在且格式正确"""
        provider = _TestProvider("test_id", "test_token")
        self.assertTrue(hasattr(provider, "user_agent"))
        self.assertIsInstance(provider.user_agent, str)
        self.assertGreater(len(provider.user_agent), 0)
        # 检查是否包含基本的用户代理信息
        self.assertIn("DDNS", provider.user_agent)

    def test_remark_exists_and_format(self):
        """测试remark存在且格式正确"""
        provider = _TestProvider("test_id", "test_token")
        self.assertTrue(hasattr(provider, "remark"))
        self.assertIsInstance(provider.remark, str)
        self.assertGreater(len(provider.remark), 0)
        # 检查是否包含基本的说明信息
        self.assertIn("DDNS", provider.remark)

    def test_endpoint_priority_over_class_api(self):
        """测试endpoint参数优先级高于类级别API"""

        # 创建一个有不同默认API的测试类
        class _CustomAPIProvider(_TestProvider):
            API = "https://different.api.com"

        # 不使用endpoint - 应该使用类级别的API
        provider1 = _CustomAPIProvider("id", "token")
        self.assertEqual(provider1.API, "https://different.api.com")

        # 使用endpoint - 应该覆盖类级别的API
        custom_endpoint = "https://override.api.com"
        provider2 = _CustomAPIProvider("id", "token", endpoint=custom_endpoint)
        self.assertEqual(provider2.API, custom_endpoint)

    def test_get_zone_id_from_cache(self):
        """测试从缓存获取zone_id"""
        self.provider._zone_map["cached.com"] = "cached_zone"
        zone_id = self.provider.get_zone_id("cached.com")
        self.assertEqual(zone_id, "cached_zone")

    def test_get_zone_id_query_and_cache(self):
        """测试查询并缓存zone_id"""
        zone_id = self.provider.get_zone_id("example.com")
        self.assertEqual(zone_id, "zone123")
        self.assertEqual(self.provider._zone_map["example.com"], "zone123")

    def test_split_custom_domain_with_tilde(self):
        """测试用~分隔的自定义域名"""
<<<<<<< HEAD
        from ddns.provider._base import split_custom_domain

        sub, main = split_custom_domain("www~example.com")
=======
        from ddns.provider._base import _split_custom_domain

        sub, main = _split_custom_domain("www~example.com")
>>>>>>> 78b0e953
        self.assertEqual(sub, "www")
        self.assertEqual(main, "example.com")

    def test_split_custom_domain_with_plus(self):
        """测试用+分隔的自定义域名"""
<<<<<<< HEAD
        from ddns.provider._base import split_custom_domain

        sub, main = split_custom_domain("api+test.com")
=======
        from ddns.provider._base import _split_custom_domain

        sub, main = _split_custom_domain("api+test.com")
>>>>>>> 78b0e953
        self.assertEqual(sub, "api")
        self.assertEqual(main, "test.com")

    def test_split_custom_domain_no_separator(self):
        """测试没有分隔符的域名"""
<<<<<<< HEAD
        from ddns.provider._base import split_custom_domain

        sub, main = split_custom_domain("example.com")
=======
        from ddns.provider._base import _split_custom_domain

        sub, main = _split_custom_domain("example.com")
>>>>>>> 78b0e953
        self.assertIsNone(sub)
        self.assertEqual(main, "example.com")

    def test_join_domain_normal(self):
        """测试正常合并域名"""
        from ddns.provider._base import join_domain

        domain = join_domain("www", "example.com")
        self.assertEqual(domain, "www.example.com")

    def test_join_domain_empty_sub(self):
        """测试空子域名合并"""
        from ddns.provider._base import join_domain

        domain = join_domain("", "example.com")
        self.assertEqual(domain, "example.com")

        domain = join_domain("@", "example.com")
        self.assertEqual(domain, "example.com")

    def test_encode_dict(self):
        """测试编码字典参数"""
        params = {"key1": "value1", "key2": "value2"}
        result = encode_params(params)
        # 由于字典顺序可能不同，我们检查包含关系
        self.assertIn("key1=value1", result)
        self.assertIn("key2=value2", result)

    def test_encode_none(self):
        """测试编码None参数"""
        result = encode_params(None)
        self.assertEqual(result, "")

    def test_mask_sensitive_data_empty(self):
        """测试空数据打码"""
        result = self.provider._mask_sensitive_data("")
        self.assertEqual(result, "")

        result = self.provider._mask_sensitive_data(None)
        self.assertEqual(result, None)

    def test_mask_sensitive_data_long_token(self):
        """测试长token的打码"""
        data = "auth_token=test_token_123456789&other=value"
        result = self.provider._mask_sensitive_data(data)
        expected = "auth_token=te***89&other=value"
        self.assertEqual(result, expected)

    def test_set_record_create(self):
        """测试创建记录"""
        result = self.provider.set_record("www~example.com", "1.2.3.4", "A")
        self.assertTrue(result)
        # 验证记录是否被创建
        record = self.provider._query_record("zone123", "www", "example.com", "A", None, {})
        self.assertIsNotNone(record)
        if record:  # Type narrowing for mypy
            self.assertEqual(record["value"], "1.2.3.4")

    def test_set_record_update_existing(self):
        """测试更新现有记录"""
        # 先创建一个记录
        self.provider.set_record("www~example.com", "1.2.3.4", "A")
        # 再更新它
        result = self.provider.set_record("www~example.com", "9.8.7.6", "A")
        self.assertTrue(result)
        record = self.provider._query_record("zone123", "www", "example.com", "A", None, {})
        if record:  # Type narrowing for mypy
            self.assertEqual(record["value"], "9.8.7.6")

    def test_set_record_invalid_domain(self):
        """测试无效域名"""
        result = self.provider.set_record("invalid.notfound", "1.2.3.4", "A")
        self.assertFalse(result)


if __name__ == "__main__":
    # 运行测试
    unittest.main(verbosity=2)<|MERGE_RESOLUTION|>--- conflicted
+++ resolved
@@ -136,43 +136,25 @@
 
     def test_split_custom_domain_with_tilde(self):
         """测试用~分隔的自定义域名"""
-<<<<<<< HEAD
-        from ddns.provider._base import split_custom_domain
-
-        sub, main = split_custom_domain("www~example.com")
-=======
         from ddns.provider._base import _split_custom_domain
 
         sub, main = _split_custom_domain("www~example.com")
->>>>>>> 78b0e953
         self.assertEqual(sub, "www")
         self.assertEqual(main, "example.com")
 
     def test_split_custom_domain_with_plus(self):
         """测试用+分隔的自定义域名"""
-<<<<<<< HEAD
-        from ddns.provider._base import split_custom_domain
-
-        sub, main = split_custom_domain("api+test.com")
-=======
         from ddns.provider._base import _split_custom_domain
 
         sub, main = _split_custom_domain("api+test.com")
->>>>>>> 78b0e953
         self.assertEqual(sub, "api")
         self.assertEqual(main, "test.com")
 
     def test_split_custom_domain_no_separator(self):
         """测试没有分隔符的域名"""
-<<<<<<< HEAD
-        from ddns.provider._base import split_custom_domain
-
-        sub, main = split_custom_domain("example.com")
-=======
         from ddns.provider._base import _split_custom_domain
 
         sub, main = _split_custom_domain("example.com")
->>>>>>> 78b0e953
         self.assertIsNone(sub)
         self.assertEqual(main, "example.com")
 
