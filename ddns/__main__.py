# -*- coding:utf-8 -*-
"""
DDNS
@author: New Future
@modified: rufengsuixing
"""

from os import path, environ, name as os_name
from io import TextIOWrapper
from subprocess import check_output
from tempfile import gettempdir
from logging import basicConfig, info, warning, error, debug, INFO

import sys

from .__init__ import __version__, __description__, __doc__, build_date
from .util import ip
from .util.cache import Cache
from .util.config import init_config, get_config
from .provider import get_provider_class, BaseProvider  # noqa: F401

environ["DDNS_VERSION"] = __version__


def is_false(value):
    """
    判断值是否为 False
    字符串 'false', 或者 False, 或者 'none';
    0 不是 False
    """
    if isinstance(value, str):
        return value.strip().lower() in ['false', 'none']
    return value is False


def get_ip(ip_type, index="default"):
    """
    get IP address
    """
    # CN: 捕获异常
    # EN: Catch exceptions
    value = None
    try:
        debug("get_ip(%s, %s)", ip_type, index)
        if is_false(index):  # disabled
            return False
        elif isinstance(index, list):  # 如果获取到的规则是列表，则依次判断列表中每一个规则，直到获取到IP
            for i in index:
                value = get_ip(ip_type, i)
                if value:
                    break
        elif str(index).isdigit():  # 数字 local eth
            value = getattr(ip, "local_v" + ip_type)(index)
        elif index.startswith('cmd:'):  # cmd
            value = str(check_output(index[4:]).strip().decode('utf-8'))
        elif index.startswith('shell:'):  # shell
            value = str(check_output(
                index[6:], shell=True).strip().decode('utf-8'))
        elif index.startswith('url:'):  # 自定义 url
            value = getattr(ip, "public_v" + ip_type)(index[4:])
        elif index.startswith('regex:'):  # 正则 regex
            value = getattr(ip, "regex_v" + ip_type)(index[6:])
        else:
            value = getattr(ip, index + "_v" + ip_type)()
    except Exception as e:
        error("Failed to get %s address: %s", ip_type, e)
    return value


def change_dns_record(dns, proxy_list, **kw):
    # type: (BaseProvider, list, **(str)) -> bool
    for proxy in proxy_list:
        if not proxy or (proxy.upper() in ['DIRECT', 'NONE']):
            dns.set_proxy(None)
        else:
            dns.set_proxy(proxy)
        record_type, domain = kw['record_type'], kw['domain']
        info("%s(%s) => %s [via %s]", domain, record_type, kw['ip'], proxy)
        try:
            return dns.set_record(domain, kw['ip'], record_type=record_type, ttl=kw['ttl'])
        except Exception as e:
            error("Failed to update %s record for %s: %s", record_type, domain, e)
    return False


def update_ip(ip_type, cache, dns, ttl, proxy_list):
    # type: (str, Cache | None, BaseProvider, str, list[str]) -> bool | None
    """
    更新IP
    """
    ipname = 'ipv' + ip_type
    domains = get_config(ipname)
    if not domains:
        return None
    if not isinstance(domains, list):
        domains = domains.strip('; ').replace(',', ';').replace(' ', ';').split(';')

    index_rule = get_config('index' + ip_type, "default")  # type: str # type: ignore
    address = get_ip(ip_type, index_rule)
    if not address:
        error('Fail to get %s address!', ipname)
        return False

    if cache and (address == cache.get(ipname)):
        info('%s address not changed, using cache.', ipname)
        return True

    record_type = 'A' if ip_type == '4' else 'AAAA'
    update_success = False
    for domain in domains:
        domain = domain.lower()
        if change_dns_record(dns, proxy_list, domain=domain, ip=address, record_type=record_type, ttl=ttl):
            update_success = True

    if isinstance(cache, dict):
        cache[ipname] = update_success and address

    return update_success


def main():
    """
    更新
    """
    encode = sys.stdout.encoding
    if encode is not None and encode.lower() != 'utf-8' and hasattr(sys.stdout, 'buffer'):
        # 兼容windows 和部分ASCII编码的老旧系统
        sys.stdout = TextIOWrapper(sys.stdout.buffer, encoding='utf-8')
        sys.stderr = TextIOWrapper(sys.stderr.buffer, encoding='utf-8')
    init_config(__description__, __doc__, __version__, build_date)

<<<<<<< HEAD
    log_level = get_config('log.level')  # type: int | str # type: ignore
    log_format = get_config(
        'log.format',
        '%(asctime)s %(levelname)s [%(module)s]: %(message)s'
    )  # type: str # type: ignore
    # Override log format in debug mode to include filename and line number for detailed debugging
    if (log_level == DEBUG or log_level == NOTSET) and not log_format:
        log_format = '%(asctime)s %(levelname)s [%(filename)s:%(lineno)d]: %(message)s'
=======
    log_level = get_config('log.level')
    log_format = get_config('log.format')
    if log_format:
        # A custom log format is already set; no further action is required.
        pass
    elif log_level < INFO:
        # Override log format in debug mode to include filename and line number for detailed debugging
        log_format = '%(asctime)s %(levelname)s [%(module)s.%(funcName)s](%(filename)s:%(lineno)d): %(message)s'
    elif log_level > INFO:
        log_format = '%(asctime)s %(levelname)s: %(message)s'
    else:
        log_format = '%(asctime)s %(levelname)s [%(module)s]: %(message)s'
>>>>>>> fbcca3b7
    basicConfig(
        level=log_level,
        format=log_format,
        datefmt=get_config('log.datefmt', '%Y-%m-%dT%H:%M:%S'),  # type: ignore
        filename=get_config('log.file'),  # type: ignore
    )

    info("DDNS[ %s ] run: %s %s", __version__, os_name, sys.platform)

    # dns provider class
    dns_name = get_config('dns', 'dnspod')  # type: str # type: ignore
    provider_class = get_provider_class(dns_name)
    debug('Using DNS provider: %s', provider_class.__name__)
    dns = provider_class(get_config('id'), get_config('token'))  # type: ignore

    if get_config("config"):
        info('loaded Config from: %s', path.abspath(get_config('config')))  # type: ignore

    proxy = get_config('proxy') or 'DIRECT'
    proxy_list = proxy if isinstance(
        proxy, list) else proxy.strip(';').replace(',', ';').split(';')

    cache_config = get_config('cache', True)
    if cache_config is False:
        cache = None
    elif cache_config is True:
        cache = Cache(path.join(gettempdir(), 'ddns.cache'))
    else:
        cache = Cache(cache_config)

    if cache is None:
        info('Cache is disabled!')
    elif get_config('config_modified_time', float("inf")) >= cache.time:  # type: ignore
        warning('Cache file is outdated.')
        cache.clear()
    else:
        debug('Cache is empty.')
    ttl = get_config('ttl')  # type: str # type: ignore
    update_ip('4', cache, dns, ttl, proxy_list)
    update_ip('6', cache, dns, ttl, proxy_list)


if __name__ == '__main__':
    main()<|MERGE_RESOLUTION|>--- conflicted
+++ resolved
@@ -129,16 +129,6 @@
         sys.stderr = TextIOWrapper(sys.stderr.buffer, encoding='utf-8')
     init_config(__description__, __doc__, __version__, build_date)
 
-<<<<<<< HEAD
-    log_level = get_config('log.level')  # type: int | str # type: ignore
-    log_format = get_config(
-        'log.format',
-        '%(asctime)s %(levelname)s [%(module)s]: %(message)s'
-    )  # type: str # type: ignore
-    # Override log format in debug mode to include filename and line number for detailed debugging
-    if (log_level == DEBUG or log_level == NOTSET) and not log_format:
-        log_format = '%(asctime)s %(levelname)s [%(filename)s:%(lineno)d]: %(message)s'
-=======
     log_level = get_config('log.level')
     log_format = get_config('log.format')
     if log_format:
@@ -151,7 +141,6 @@
         log_format = '%(asctime)s %(levelname)s: %(message)s'
     else:
         log_format = '%(asctime)s %(levelname)s [%(module)s]: %(message)s'
->>>>>>> fbcca3b7
     basicConfig(
         level=log_level,
         format=log_format,
