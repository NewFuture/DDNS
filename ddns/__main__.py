# -*- coding:utf-8 -*-
"""
DDNS
@author: NewFuture, rufengsuixing
"""

from os import path, environ, name as os_name
from io import TextIOWrapper
from subprocess import check_output
from tempfile import gettempdir
from logging import basicConfig, info, warning, error, debug, INFO

import sys

from .__init__ import __version__, __description__, __doc__, build_date
from .util import ip
from .util.cache import Cache
from .util.config import init_config, get_config
from .provider import get_provider_class, BaseProvider  # noqa: F401

environ["DDNS_VERSION"] = __version__


def is_false(value):
    """
    判断值是否为 False
    字符串 'false', 或者 False, 或者 'none';
    0 不是 False
    """
    if isinstance(value, str):
        return value.strip().lower() in ["false", "none"]
    return value is False


def get_ip(ip_type, index="default"):
    """
    get IP address
    """
    # CN: 捕获异常
    # EN: Catch exceptions
    value = None
    try:
        debug("get_ip(%s, %s)", ip_type, index)
        if is_false(index):  # disabled
            return False
        elif isinstance(index, list):  # 如果获取到的规则是列表，则依次判断列表中每一个规则，直到获取到IP
            for i in index:
                value = get_ip(ip_type, i)
                if value:
                    break
        elif str(index).isdigit():  # 数字 local eth
            value = getattr(ip, "local_v" + ip_type)(index)
        elif index.startswith("cmd:"):  # cmd
            value = str(check_output(index[4:]).strip().decode("utf-8"))
        elif index.startswith("shell:"):  # shell
            value = str(check_output(index[6:], shell=True).strip().decode("utf-8"))
        elif index.startswith("url:"):  # 自定义 url
            value = getattr(ip, "public_v" + ip_type)(index[4:])
        elif index.startswith("regex:"):  # 正则 regex
            value = getattr(ip, "regex_v" + ip_type)(index[6:])
        else:
            value = getattr(ip, index + "_v" + ip_type)()
    except Exception as e:
        error("Failed to get %s address: %s", ip_type, e)
    return value


def change_dns_record(dns, proxy_list, **kw):
    # type: (BaseProvider, list, **(str)) -> bool
    for proxy in proxy_list:
        if not proxy or (proxy.upper() in ["DIRECT", "NONE"]):
            dns.set_proxy(None)
        else:
            dns.set_proxy(proxy)
        record_type, domain = kw["record_type"], kw["domain"]
        info("%s(%s) => %s [via %s]", domain, record_type, kw["ip"], proxy)
        try:
            return dns.set_record(domain, kw["ip"], record_type=record_type, ttl=kw["ttl"])
        except Exception as e:
            error("Failed to update %s record for %s: %s", record_type, domain, e)
    return False


def update_ip(ip_type, cache, dns, ttl, proxy_list):
    # type: (str, Cache | None, BaseProvider, str, list[str]) -> bool | None
    """
    更新IP
    """
    ipname = "ipv" + ip_type
    domains = get_config(ipname)
    if not domains:
        return None
    if not isinstance(domains, list):
        domains = domains.strip("; ").replace(",", ";").replace(" ", ";").split(";")

    index_rule = get_config("index" + ip_type, "default")  # type: str # type: ignore
    address = get_ip(ip_type, index_rule)
    if not address:
        error("Fail to get %s address!", ipname)
        return False

    if cache and (address == cache.get(ipname)):
        info("%s address not changed, using cache.", ipname)
        return True

    record_type = "A" if ip_type == "4" else "AAAA"
    update_success = False
    for domain in domains:
        domain = domain.lower()
        if change_dns_record(dns, proxy_list, domain=domain, ip=address, record_type=record_type, ttl=ttl):
            update_success = True

    if isinstance(cache, dict):
        cache[ipname] = update_success and address

    return update_success


def main():
    """
    更新
    """
    encode = sys.stdout.encoding
    if encode is not None and encode.lower() != "utf-8" and hasattr(sys.stdout, "buffer"):
        # 兼容windows 和部分ASCII编码的老旧系统
        sys.stdout = TextIOWrapper(sys.stdout.buffer, encoding="utf-8")
        sys.stderr = TextIOWrapper(sys.stderr.buffer, encoding="utf-8")
    init_config(__description__, __doc__, __version__, build_date)

<<<<<<< HEAD
    log_level = get_config("log.level")  # type: int # type: ignore
    log_format = get_config("log.format")  # type: str | None # type: ignore
=======
    log_level = get_config('log.level', INFO)
    log_format = get_config('log.format')
>>>>>>> 1d2fffaa
    if log_format:
        # A custom log format is already set; no further action is required.
        pass
    elif log_level < INFO:
        # Override log format in debug mode to include filename and line number for detailed debugging
        log_format = "%(asctime)s %(levelname)s [%(funcName)s](%(filename)s:%(lineno)d): %(message)s"
    elif log_level > INFO:
        log_format = "%(asctime)s %(levelname)s: %(message)s"
    else:
        log_format = "%(asctime)s %(levelname)s [%(module)s]: %(message)s"
    basicConfig(
        level=log_level,
        format=log_format,
        datefmt=get_config("log.datefmt", "%Y-%m-%dT%H:%M:%S"),  # type: ignore
        filename=get_config("log.file"),  # type: ignore
    )

    info("DDNS[ %s ] run: %s %s", __version__, os_name, sys.platform)

    # dns provider class
    dns_name = get_config("dns", "print")  # type: str # type: ignore
    provider_class = get_provider_class(dns_name)
    debug("Using DNS provider: %s", provider_class.__name__)
    dns = provider_class(get_config("id"), get_config("token"))  # type: ignore

    if get_config("config"):
        info("loaded Config from: %s", path.abspath(get_config("config")))  # type: ignore

    proxy = get_config("proxy") or "DIRECT"
    proxy_list = proxy if isinstance(proxy, list) else proxy.strip(";").replace(",", ";").split(";")

    cache_config = get_config("cache", True)
    if cache_config is False:
        cache = None
    elif cache_config is True:
        cache = Cache(path.join(gettempdir(), "ddns.cache"))
    else:
        cache = Cache(cache_config)

    if cache is None:
        info("Cache is disabled!")
    elif get_config("config_modified_time", float("inf")) >= cache.time:  # type: ignore
        warning("Cache file is outdated.")
        cache.clear()
    else:
        debug("Cache is empty.")
    ttl = get_config("ttl")  # type: str # type: ignore
    update_ip("4", cache, dns, ttl, proxy_list)
    update_ip("6", cache, dns, ttl, proxy_list)


if __name__ == "__main__":
    main()<|MERGE_RESOLUTION|>--- conflicted
+++ resolved
@@ -127,13 +127,8 @@
         sys.stderr = TextIOWrapper(sys.stderr.buffer, encoding="utf-8")
     init_config(__description__, __doc__, __version__, build_date)
 
-<<<<<<< HEAD
-    log_level = get_config("log.level")  # type: int # type: ignore
+    log_level = get_config("log.level", INFO)  # type: int # type: ignore
     log_format = get_config("log.format")  # type: str | None # type: ignore
-=======
-    log_level = get_config('log.level', INFO)
-    log_format = get_config('log.format')
->>>>>>> 1d2fffaa
     if log_format:
         # A custom log format is already set; no further action is required.
         pass
