# coding=utf-8
"""
## SimpleProvider 简单DNS抽象基类

* set_record()

## BaseProvider 标准DNS抽象基类
定义所有 DNS 服务商 API 类应继承的抽象基类，统一接口，便于扩展适配多服务商。

Abstract base class for DNS provider APIs.
Defines a unified interface to support extension and adaptation across providers.
* _query_zone_id
* _query_record
* _update_record
* _create_record
┌──────────────────────────────────────────────────┐
│        用户调用 set_record(domain, value...)      │
└──────────────────────────────────────────────────┘
                      │
                      ▼
     ┌──────────────────────────────────────┐
     │   快速解析 是否包含 ~ 或 + 分隔符？    │
     └──────────────────────────────────────┘
            │                         │
       [是，拆解成功]             [否，无法拆解]
 sub 和 main│                         │ domain
            ▼                         ▼
┌────────────────────────┐   ┌──────────────────────────┐
│ 查询 zone_id           │   │ 自动循环解析   while:     │
│  _query_zone_id(main)  │   │  _query_zone_id(...)     │
└────────────────────────┘   └──────────────────────────┘
            │                         │
            ▼                         ▼
      zone_id ←──────────────┬─── sub
                             ▼
        ┌─────────────────────────────────────┐
        │ 查询 record:                        │
        │   _query_record(zone_id, sub, ...)  │
        └─────────────────────────────────────┘
                          │
            ┌─────────────┴────────────────┐
            │    record_id 是否存在？       │
            └────────────┬─────────────────┘
                         │
          ┌──────────────┴─────────────┐
          │                            │
          ▼                            ▼
┌─────────────────────┐      ┌─────────────────────┐
│ 更新记录             │      │ 创建记录            │
│ _update_record(...) │      │ _create_record(...) │
└─────────────────────┘      └─────────────────────┘
          │                            │
          ▼                            ▼
        ┌───────────────────────────────┐
        │         返回操作结果           │
        └───────────────────────────────┘
@author: NewFuture
"""

from abc import ABCMeta, abstractmethod
from hashlib import sha256
from hmac import HMAC
from json import loads as jsondecode, dumps as jsonencode
from logging import Logger, getLogger  # noqa:F401 # type: ignore[no-redef]
<<<<<<< HEAD
from ..util.http import send_http_request

try:  # python 3
    from urllib.parse import quote, urlencode
except ImportError:  # python 2
    from urllib import urlencode, quote  # type: ignore[no-redef,import-untyped]
=======
from os import environ
from ..util.http import send_http_request, quote, urlencode
>>>>>>> 78b0e953

TYPE_FORM = "application/x-www-form-urlencoded"
TYPE_JSON = "application/json"


def encode_params(params):
    # type: (dict|list|str|bytes|None) -> str
    """
    编码参数为 URL 查询字符串,参数顺序会排序

    Args:
        params (dict|list|str|bytes|None): 参数字典、列表或字符串
    Returns:
        str: 编码后的查询字符串
    """
    if not params:
        return ""
    elif isinstance(params, (str, bytes)):
        return params  # type: ignore[return-value]
    items = params.items() if isinstance(params, dict) else params
    return urlencode(sorted(items), doseq=True)


def hmac_sha256(key, message):
    # type: (str | bytes, str | bytes) -> HMAC
    """
    计算 HMAC-SHA256 签名对象

    Compute HMAC-SHA256 signature object.

    Args:
        key (str | bytes): 签名密钥 / Signing key
        message (str | bytes): 待签名消息 / Message to sign

    Returns:
        HMAC: HMAC签名对象，可调用.digest()获取字节或.hexdigest()获取十六进制字符串
              HMAC signature object, call .digest() for bytes or .hexdigest() for hex string
    """
    # Python 2/3 compatible encoding - avoid double encoding in Python 2
    if not isinstance(key, bytes):
        key = key.encode("utf-8")
    if not isinstance(message, bytes):
        message = message.encode("utf-8")
    return HMAC(key, message, sha256)


def sha256_hash(data):
    # type: (str | bytes) -> str
    """
    计算 SHA256 哈希值

    Compute SHA256 hash.

    Args:
        data (str | bytes): 待哈希数据 / Data to hash

    Returns:
        str: 十六进制哈希字符串 / Hexadecimal hash string
    """
    # Python 2/3 compatible encoding - avoid double encoding in Python 2
    if not isinstance(data, bytes):
        data = data.encode("utf-8")
    return sha256(data).hexdigest()


def hmac_sha256_authorization(
    secret_key,  # type: str | bytes
    method,  # type: str
    path,  # type: str
    query,  # type: str
    headers,  # type: dict[str, str]
    body_hash,  # type: str
    signing_string_format,  # type: str
    authorization_format,  # type: str
):
    # type: (...) -> str
    """
    HMAC-SHA256 云服务商通用认证签名生成器

    Universal cloud provider authentication signature generator using HMAC-SHA256.

    通用的云服务商API认证签名生成函数，使用HMAC-SHA256算法生成符合各云服务商规范的Authorization头部。

    模板变量格式：{HashedCanonicalRequest}, {SignedHeaders}, {Signature}

    Args:
        secret_key (str | bytes): 签名密钥，已经过密钥派生处理 / Signing key (already derived if needed)
        method (str): HTTP请求方法 / HTTP request method (GET, POST, etc.)
        path (str): API请求路径 / API request path
        query (str): URL查询字符串 / URL query string
        headers (dict[str, str]): HTTP请求头部 / HTTP request headers
        body_hash (str): 请求体的SHA256哈希值 / SHA256 hash of request payload
        signing_string_format (str): 待签名字符串模板，包含 {HashedCanonicalRequest} 占位符
        authorization_format (str): Authorization头部模板，包含 {SignedHeaders}, {Signature} 占位符

    Returns:
        str: 完整的Authorization头部值 / Complete Authorization header value
    """
    # 1. 构建规范化头部 - 所有传入的头部都参与签名
    headers_to_sign = {k.lower(): str(v).strip() for k, v in headers.items()}
    signed_headers_list = sorted(headers_to_sign.keys())

    # 2. 构建规范请求字符串
    canonical_headers = ""
    for header_name in signed_headers_list:
        canonical_headers += "{}:{}\n".format(header_name, headers_to_sign[header_name])

    # 构建完整的规范请求字符串
    signed_headers = ";".join(signed_headers_list)
    canonical_request = "\n".join([method.upper(), path, query, canonical_headers, signed_headers, body_hash])

    # 3. 构建待签名字符串 - 只需要替换 HashedCanonicalRequest
    hashed_canonical_request = sha256_hash(canonical_request)
    string_to_sign = signing_string_format.format(HashedCanonicalRequest=hashed_canonical_request)

    # 4. 计算最终签名
    signature = hmac_sha256(secret_key, string_to_sign).hexdigest()

    # 5. 构建Authorization头部 - 只需要替换 SignedHeaders 和 Signature
    authorization = authorization_format.format(SignedHeaders=signed_headers, Signature=signature)

    return authorization


class SimpleProvider(object):
    """
    简单DNS服务商接口的抽象基类, 必须实现 `set_record` 方法。

    Abstract base class for all simple DNS provider APIs.
    Subclasses must implement `set_record`.

    * set_record(domain, value, record_type="A", ttl=None, line=None, **extra)
    """

    __metaclass__ = ABCMeta

    # API endpoint domain (to be defined in subclass)
    endpoint = ""  # type: str # https://exampledns.com
    # Content-Type for requests (to be defined in subclass)
    content_type = TYPE_FORM  # type: Literal["application/x-www-form-urlencoded"] | Literal["application/json"]
    # 默认 accept 头部, 空则不设置
    accept = TYPE_JSON  # type: str | None
    # Decode Response as JSON by default
    decode_response = True

    # UA
    user_agent = "DDNS/{version} (ddns@newfuture.cc)"
    # Description
    remark = "Managed by [DDNS](https://ddns.newfuture.cc)"

    def __init__(self, auth_id, auth_token, logger=None, verify_ssl="auto", proxy=None, endpoint=None, **options):
        # type: (str|None, str|None, Logger | None, bool|str, list[str|None]|None, str|None, **object) -> None
        """
        初始化服务商对象

        Initialize provider instance.

        Args:
            auth_id (str): 身份认证 ID / Authentication ID
            auth_token (str): 密钥 / Authentication Token
            options (dict): 其它参数，如代理、调试等 / Additional options
        """
        self.auth_id = auth_id
        self.auth_token = auth_token
        if endpoint:
            self.API = endpoint
        self._proxy = proxy if proxy and len(proxy) else [None]
        self._verify_ssl = verify_ssl

        self.options = options
        name = self.__class__.__name__
        self.logger = (logger or getLogger()).getChild(name)

        self._zone_map = {}  # type: dict[str, str]
        self.logger.debug("%s initialized with: %s", self.__class__.__name__, auth_id)
        self._validate()  # 验证身份认证信息

    @abstractmethod
    def set_record(self, domain, value, record_type="A", ttl=None, line=None, **extra):
        # type: (str, str, str, str | int | None, str | None, **object) -> bool
        """
        设置 DNS 记录（创建或更新）

        Set or update DNS record.

        Args:
            domain (str): 完整域名
            value (str): 新记录值
            record_type (str): 记录类型
            ttl (int | None): TTL 值，可选
            line (str | None): 线路信息
            extra (dict): 额外参数

        Returns:
            Any: 执行结果
        """
        raise NotImplementedError("This set_record should be implemented by subclasses")

    def _validate(self):
        # type: () -> None
        """
        验证身份认证信息是否填写

        Validate authentication credentials.
        """
        if not self.auth_id:
            raise ValueError("id must be configured")
        if not self.auth_token:
            raise ValueError("token must be configured")
        if not self.endpoint:
            raise ValueError("API endpoint must be defined in {}".format(self.__class__.__name__))

    def _http(self, method, url, params=None, body=None, queries=None, headers=None):  # noqa: C901
        # type: (str, str, dict[str,Any]|str|None, dict[str,Any]|str|None, dict[str,Any]|None, dict|None) -> Any
        """
        发送 HTTP/HTTPS 请求，自动根据 API/url 选择协议。

        Args:
            method (str): 请求方法，如 GET、POST
            url (str): 请求路径
            params (dict[str, Any] | None): 请求参数,自动处理 query string 或者body
            body (dict[str, Any] | str | None): 请求体内容
            queries (dict[str, Any] | None): 查询参数，自动处理为 URL 查询字符串
            headers (dict): 头部，可选

        Returns:
            Any: 解析后的响应内容

        Raises:
            RuntimeError: 当响应状态码为400/401或5xx(服务器错误)时抛出异常
        """
        method = method.upper()

        # 简化参数处理逻辑
        query_params = queries or {}
        if params:
            if method in ("GET", "DELETE"):
                if isinstance(params, dict):
                    query_params.update(params)
                else:
                    # params是字符串，直接作为查询字符串
                    url += ("&" if "?" in url else "?") + str(params)
                    params = None
            elif body is None:
                body = params

        # 构建查询字符串
        if len(query_params) > 0:
            url += ("&" if "?" in url else "?") + encode_params(query_params)

        # 构建完整URL
        if not url.startswith("http://") and not url.startswith("https://"):
            if not url.startswith("/") and self.endpoint.endswith("/"):
                url = "/" + url
            url = self.endpoint + url

        # 记录请求日志
        self.logger.info("%s %s", method, self._mask_sensitive_data(url))

        # 处理请求体
        body_data, headers = None, headers or {}
        if body:
            if "content-type" not in headers:
                headers["content-type"] = self.content_type
            body_data = self._encode_body(body)
            self.logger.debug("body:\n%s", self._mask_sensitive_data(body_data))

        # 处理headers
        if self.accept and "accept" not in headers and "Accept" not in headers:
            headers["accept"] = self.accept
        if "user-agent" not in headers and "User-Agent" not in headers and self.user_agent:
            headers["user-agent"] = self.user_agent
        if len(headers) > 3:
            self.logger.debug("headers:\n%s", {k: self._mask_sensitive_data(v) for k, v in headers.items()})

        response = None  # type: Any
        for p in self._proxy:
            if p:
                self.logger.debug("Using proxy: %s", p)
            try:
                response = send_http_request(
                    url=url,
                    method=method,
                    body=body_data,
                    headers=headers,
                    proxy=p,
                    max_redirects=5,
                    verify_ssl=self._verify_ssl,
                )
                break  # 成功发送请求，跳出循环
            except Exception as e:
                self.logger.warning("Failed to send request via proxy %s: %s", p, e)
        if not response:
            self.logger.error("Failed to send request to %s after trying all proxies", url)
            raise RuntimeError("Failed to send request to {}".format(url))
        # 处理响应
        status_code = response.status
        if not (200 <= status_code < 300):
            self.logger.warning("response status: %s %s", status_code, response.reason)

        res = response.body
        # 针对客户端错误、认证/授权错误和服务器错误直接抛出异常
        if status_code >= 500 or status_code in (400, 401, 403):
            self.logger.error("HTTP error:\n%s", res)
            if status_code == 400:
                raise RuntimeError("请求参数错误 [400]: " + response.reason)
            elif status_code == 401:
                raise RuntimeError("认证失败 [401]: " + response.reason)
            elif status_code == 403:
                raise RuntimeError("禁止访问 [403]: " + response.reason)
            else:
                raise RuntimeError("服务器错误 [{}]: {}".format(status_code, response.reason))

        self.logger.debug("response:\n%s", res)
        if not self.decode_response:
            return res

        try:
            return jsondecode(res)
        except Exception as e:
            self.logger.error("fail to decode response: %s", e)
        return res

    def _encode_body(self, data):
        # type: (dict | list | str | bytes | None) -> str
        """
        自动编码数据为字符串或字节, 根据 content_type 选择编码方式。
        Args:
            data (dict | list | str | bytes | None): 待编码数据

        Returns:
            str | bytes | None: 编码后的数据
        """
        if isinstance(data, (str, bytes)):
            return data  # type: ignore[return-value]
        if not data:
            return ""
        if self.content_type == TYPE_FORM:
            return encode_params(data)
        return jsonencode(data)

    def _mask_sensitive_data(self, data):
        # type: (str | bytes | None) -> str | bytes | None
        """
        对敏感数据进行打码处理，用于日志输出，支持URL编码的敏感信息

        Args:
            data (str | bytes | None): 需要处理的数据
        Returns:
            str | bytes | None: 打码后的字符串
        """
        if not data or not self.auth_token:
            return data

        # 生成打码后的token
        token_masked = self.auth_token[:2] + "***" + self.auth_token[-2:] if len(self.auth_token) > 4 else "***"
        token_encoded = quote(self.auth_token, safe="")

        if isinstance(data, bytes):  # 处理字节数据
            return data.replace(self.auth_token.encode(), token_masked.encode()).replace(
                token_encoded.encode(), token_masked.encode()
            )
        if hasattr(data, "replace"):  # 处理字符串数据
            return data.replace(self.auth_token, token_masked).replace(token_encoded, token_masked)
        return data


class BaseProvider(SimpleProvider):
    """
    标准DNS服务商接口的抽象基类

    Abstract base class for all standard DNS provider APIs.
    Subclasses must implement the abstract methods to support various providers.

    * _query_zone_id()
    * _query_record_id()
    * _update_record()
    * _create_record()
    """

    def set_record(self, domain, value, record_type="A", ttl=None, line=None, **extra):
        # type: (str, str, str, str | int | None, str | None, **Any) -> bool
        """
        设置 DNS 记录（创建或更新）

        Set or update DNS record.

        Args:
            domain (str): 完整域名
            value (str): 新记录值
            record_type (str): 记录类型
            ttl (int | None): TTL 值，可选
            line (str | None): 线路信息
            extra (dict): 额外参数

        Returns:
            bool: 执行结果
        """
        domain = domain.lower()
        self.logger.info("%s => %s(%s)", domain, value, record_type)
        sub, main = _split_custom_domain(domain)
        try:
            if sub is not None:
                # 使用自定义分隔符格式
                zone_id = self.get_zone_id(main)
            else:
                # 自动分析域名
                zone_id, sub, main = self._split_zone_and_sub(domain)

            self.logger.info("sub: %s, main: %s(id=%s)", sub, main, zone_id)
            if not zone_id or sub is None:
                self.logger.critical("找不到 zone_id 或 subdomain: %s", domain)
                return False

            # 查询现有记录
            record = self._query_record(zone_id, sub, main, record_type=record_type, line=line, extra=extra)

            # 更新或创建记录
            if record:
                self.logger.info("Found existing record: %s", record)
                return self._update_record(zone_id, record, value, record_type, ttl=ttl, line=line, extra=extra)
            else:
                self.logger.warning("No existing record found, creating new one")
                return self._create_record(zone_id, sub, main, value, record_type, ttl=ttl, line=line, extra=extra)
        except Exception as e:
            self.logger.exception("Error setting record for %s: %s", domain, e)
            return False

    def get_zone_id(self, domain):
        # type: (str) -> str | None
        """
        查询指定域名对应的 zone_id

        Get zone_id for the domain.

        Args:
            domain (str): 主域名 / main name

        Returns:
            str | None: 区域 ID / Zone identifier
        """
        if domain in self._zone_map:
            return self._zone_map[domain]
        zone_id = self._query_zone_id(domain)
        if zone_id:
            self._zone_map[domain] = zone_id
        return zone_id

    @abstractmethod
    def _query_zone_id(self, domain):
        # type: (str) -> str | None
        """
        查询主域名的 zone ID

        Args:
            domain (str): 主域名

        Returns:
            str | None: Zone ID
        """
        return domain

    @abstractmethod
    def _query_record(self, zone_id, subdomain, main_domain, record_type, line, extra):
        # type: (str, str, str, str, str | None, dict) -> Any
        """
        查询 DNS 记录 ID

        Args:
            zone_id (str): 区域 ID
            subdomain (str): 子域名
            main_domain (str): 主域名
            record_type (str): 记录类型，例如 A、AAAA
            line (str | None): 线路选项，可选
            extra (dict): 额外参数
        Returns:
            Any | None: 记录
        """
        raise NotImplementedError("This _query_record should be implemented by subclasses")

    @abstractmethod
    def _create_record(self, zone_id, subdomain, main_domain, value, record_type, ttl, line, extra):
        # type: (str, str, str, str, str, int | str | None, str | None, dict) -> bool
        """
        创建新 DNS 记录

        Args:
            zone_id (str): 区域 ID
            subdomain (str): 子域名
            main_domain (str): 主域名
            value (str): 记录值
            record_type (str): 类型，如 A
            ttl (int | None): TTL 可选
            line (str | None): 线路选项
            extra (dict | None): 额外字段

        Returns:
            Any: 操作结果
        """
        raise NotImplementedError("This _create_record should be implemented by subclasses")

    @abstractmethod
    def _update_record(self, zone_id, old_record, value, record_type, ttl, line, extra):
        # type: (str, dict, str, str, int | str | None, str | None, dict) -> bool
        """
        更新已有 DNS 记录

        Args:
            zone_id (str): 区域 ID
            old_record (dict): 旧记录信息
            value (str): 新的记录值
            record_type (str): 类型
            ttl (int | None): TTL
            line (str | None): 线路
            extra (dict | None): 额外参数

        Returns:
            bool: 操作结果
        """
        raise NotImplementedError("This _update_record should be implemented by subclasses")

    def _split_zone_and_sub(self, domain):
        # type: (str) -> tuple[str | None, str | None, str ]
        """
        从完整域名拆分主域名和子域名

        Args:
            domain (str): 完整域名

        Returns:
            (zone_id, sub): 元组
        """
        domain_split = domain.split(".")
        zone_id = None
        index = 2
        main = ""
        while not zone_id and index <= len(domain_split):
            main = ".".join(domain_split[-index:])
            zone_id = self.get_zone_id(main)
            index += 1
        if zone_id:
            sub = ".".join(domain_split[: -index + 1]) or "@"
            self.logger.debug("zone_id: %s, sub: %s", zone_id, sub)
            return zone_id, sub, main
        return None, None, main


def _split_custom_domain(domain):
    # type: (str) -> tuple[str | None, str]
    """
    拆分支持 ~ 或 + 的自定义格式域名为 (子域, 主域)

    如 sub~example.com => ('sub', 'example.com')

    Returns:
        (sub, main): 子域 + 主域
    """
    for sep in ("~", "+"):
        if sep in domain:
            sub, main = domain.split(sep, 1)
            return sub, main
    return None, domain


def join_domain(sub, main):
    # type: (str | None, str) -> str
    """
    合并子域名和主域名为完整域名

    Args:
        sub (str | None): 子域名
        main (str): 主域名

    Returns:
        str: 完整域名
    """
    sub = sub and sub.strip(".").strip().lower()
    main = main and main.strip(".").strip().lower()
    if not sub or sub == "@":
        if not main:
            raise ValueError("Both sub and main cannot be empty")
        return main
    if not main:
        return sub
    return "{}.{}".format(sub, main)<|MERGE_RESOLUTION|>--- conflicted
+++ resolved
@@ -62,17 +62,7 @@
 from hmac import HMAC
 from json import loads as jsondecode, dumps as jsonencode
 from logging import Logger, getLogger  # noqa:F401 # type: ignore[no-redef]
-<<<<<<< HEAD
-from ..util.http import send_http_request
-
-try:  # python 3
-    from urllib.parse import quote, urlencode
-except ImportError:  # python 2
-    from urllib import urlencode, quote  # type: ignore[no-redef,import-untyped]
-=======
-from os import environ
 from ..util.http import send_http_request, quote, urlencode
->>>>>>> 78b0e953
 
 TYPE_FORM = "application/x-www-form-urlencoded"
 TYPE_JSON = "application/json"
@@ -238,7 +228,7 @@
         self.auth_id = auth_id
         self.auth_token = auth_token
         if endpoint:
-            self.API = endpoint
+            self.endpoint = endpoint
         self._proxy = proxy if proxy and len(proxy) else [None]
         self._verify_ssl = verify_ssl
 
